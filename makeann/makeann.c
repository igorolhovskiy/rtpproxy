--- conflicted
+++ resolved
@@ -210,17 +210,11 @@
             case RTP_G729:
                 wsize = 0;
                 for (j = 0; j < 2; j++) {
-<<<<<<< HEAD
-                    uint8_t l;
-                    G729_ENCODE(ctx_g729, &(slbuf[j * 80]), &(lawbuf[j * 10]), &l);
-                    wsize += l;
-=======
                     uint8_t bl;
 
                     G729_ENCODE(ctx_g729, &(slbuf[j * 80]), &(lawbuf[j * 10]),
                         &bl);
                     wsize += bl;
->>>>>>> c9941c30
                 }
                 break;
 #endif
