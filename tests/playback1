--- conflicted
+++ resolved
@@ -23,23 +23,6 @@
     else
       NPKTS=300
     fi
-<<<<<<< HEAD
-    ${SUDO} ${TCPDUMP} -w playback1.${codec}.a.rtp -s0 -ni ${LOOPBACK_INTERFACE} -c ${NPKTS} udp port ${TARGET_PORT} &
-    TCPD_PID=${!}
-    if [ ${delay} -eq 0 ]
-    then
-      sleep 1
-    fi
-    (sleep ${delay}; sed "s|%%CODEC%%|${codec}| ; s|%%PORT1%%|${TARGET_PORT}| ; s|%%PORT2%%|$((${TARGET_PORT} + 2))|" playback1.input) | \
-     ${RTPPROXY} -T$((${RTPP_TIMEOUT} + ${delay})) -b -m 12000 -s stdio: -f -d info > playback1.rout 2>/dev/null &
-    PLB_PID=${!}
-    ##ktrace -p ${PLB_PID} -f /var/tmp/rtpproxy.${PLB_PID}.ktrace
-    ##echo ${TCPD_PID}
-    wait ${PLB_PID}
-    report "wait for rtpproxy shutdown, PID: ${PLB_PID}"
-    kill -TERM ${TCPD_PID} 2>/dev/null
-    reportifnotfail "wait for tcpdump shutdown, PID: ${TCPD_PID}"
-=======
     for retry in 1 2 3
     do
       ${SUDO} ${TCPDUMP} -w playback1.${codec}.a.rtp -s0 -ni ${LOOPBACK_INTERFACE} -c ${NPKTS} udp port ${TARGET_PORT} 2>playback1.tout &
@@ -54,11 +37,11 @@
       ##ktrace -p ${PLB_PID} -f /var/tmp/rtpproxy.${PLB_PID}.ktrace
       ##echo ${TCPD_PID}
       wait ${PLB_PID}
-      report "wait for rtpproxy shutdown"
+      report "wait for rtpproxy shutdown, PID: ${PLB_PID}"
       kill -TERM ${TCPD_PID} 2>/dev/null
       if [ ${?} -ne 0 ]
       then
-        ok "wait for tcpdump shutdown"
+        ok "wait for tcpdump shutdown, PID: ${TCPD_PID}"
         break
       fi
       wait ${TCPD_PID}
@@ -70,10 +53,9 @@
         continue
       fi
       false
-      fail "wait for tcpdump shutdown"
+      fail "wait for tcpdump shutdown, PID: ${TCPD_PID}"
     done
     cat playback1.tout
->>>>>>> 735da0d3
     wait ${TCPD_PID}
     report "tcpdump playback1.${codec}.a.rtp"
     ofile="playback1.${codec}.wav"
