#ifdef ENABLE_G729
# ifdef ENABLE_BCG729
#  include <bcg729/encoder.h>
#  include <bcg729/decoder.h>
#  define G729_ECTX bcg729EncoderChannelContextStruct
#  define G729_DCTX bcg729DecoderChannelContextStruct
<<<<<<< HEAD
#  define G729_EINIT() initBcg729EncoderChannel(0 /*no VAT/DTX detection*/)
#  define G729_ECLOSE closeBcg729EncoderChannel
#  define G729_DINIT initBcg729DecoderChannel
#  define G729_ENCODE(ctx, ibuf, obuf, olen) bcg729Encoder((ctx), (ibuf), (obuf), (olen))
=======
#  define G729_EINIT(vad) initBcg729EncoderChannel((vad))
#  define G729_ECLOSE closeBcg729EncoderChannel
#  define G729_DINIT initBcg729DecoderChannel
>>>>>>> c9941c30
#  define G729_DECODE(ctx, ibuf, isize) g279_compat_decode((ctx), (ibuf), (isize))

int16_t *g279_compat_decode(G729_DCTX *, uint8_t *, size_t);

# else
#  include <g729_encoder.h>
#  include <g729_decoder.h>
#  define G729_ECTX G729_CTX
#  define G729_DCTX G729_CTX
<<<<<<< HEAD
#  define G729_EINIT() g729_encoder_new()
#  define G729_ECLOSE g729_encoder_destroy
#  define G729_DINIT g729_decoder_new
#  define G729_ENCODE(ctx, ibuf, obuf, olen) g729_encode_frame((ctx), (ibuf), (obuf), (olen))
=======
#  define G729_EINIT(vad) g729_encoder_new()
#  define G729_ECLOSE g729_encoder_destroy
#  define G729_DINIT g729_decoder_new
>>>>>>> c9941c30
#  define G729_DECODE(ctx, ibuf, isize) g729_decode_frame((ctx), (ibuf), (isize))
# endif

# define G729_ENCODE g279_compat_encode
void g279_compat_encode(G729_ECTX *, int16_t [], uint8_t [], uint8_t *);

#endif<|MERGE_RESOLUTION|>--- conflicted
+++ resolved
@@ -4,16 +4,9 @@
 #  include <bcg729/decoder.h>
 #  define G729_ECTX bcg729EncoderChannelContextStruct
 #  define G729_DCTX bcg729DecoderChannelContextStruct
-<<<<<<< HEAD
-#  define G729_EINIT() initBcg729EncoderChannel(0 /*no VAT/DTX detection*/)
+#  define G729_EINIT(vad) initBcg729EncoderChannel((vad /* VAT/DTX detection */))
 #  define G729_ECLOSE closeBcg729EncoderChannel
 #  define G729_DINIT initBcg729DecoderChannel
-#  define G729_ENCODE(ctx, ibuf, obuf, olen) bcg729Encoder((ctx), (ibuf), (obuf), (olen))
-=======
-#  define G729_EINIT(vad) initBcg729EncoderChannel((vad))
-#  define G729_ECLOSE closeBcg729EncoderChannel
-#  define G729_DINIT initBcg729DecoderChannel
->>>>>>> c9941c30
 #  define G729_DECODE(ctx, ibuf, isize) g279_compat_decode((ctx), (ibuf), (isize))
 
 int16_t *g279_compat_decode(G729_DCTX *, uint8_t *, size_t);
@@ -23,16 +16,9 @@
 #  include <g729_decoder.h>
 #  define G729_ECTX G729_CTX
 #  define G729_DCTX G729_CTX
-<<<<<<< HEAD
-#  define G729_EINIT() g729_encoder_new()
+#  define G729_EINIT(vad) g729_encoder_new(/* no VAT/DTX detection*/)
 #  define G729_ECLOSE g729_encoder_destroy
 #  define G729_DINIT g729_decoder_new
-#  define G729_ENCODE(ctx, ibuf, obuf, olen) g729_encode_frame((ctx), (ibuf), (obuf), (olen))
-=======
-#  define G729_EINIT(vad) g729_encoder_new()
-#  define G729_ECLOSE g729_encoder_destroy
-#  define G729_DINIT g729_decoder_new
->>>>>>> c9941c30
 #  define G729_DECODE(ctx, ibuf, isize) g729_decode_frame((ctx), (ibuf), (isize))
 # endif
 
