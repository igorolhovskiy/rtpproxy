# Copyright (c) 2003-2006 Maksym Sobolyev
# Copyright (c) 2006-2008 Sippy Software, Inc.
# All rights reserved.
#
# Redistribution and use in source and binary forms, with or without
# modification, are permitted provided that the following conditions
# are met:
# 1. Redistributions of source code must retain the above copyright
#    notice, this list of conditions and the following disclaimer.
# 2. Redistributions in binary form must reproduce the above copyright
#    notice, this list of conditions and the following disclaimer in the
#    documentation and/or other materials provided with the distribution.
#
# THIS SOFTWARE IS PROVIDED BY THE AUTHOR AND CONTRIBUTORS ``AS IS'' AND
# ANY EXPRESS OR IMPLIED WARRANTIES, INCLUDING, BUT NOT LIMITED TO, THE
# IMPLIED WARRANTIES OF MERCHANTABILITY AND FITNESS FOR A PARTICULAR PURPOSE
# ARE DISCLAIMED.  IN NO EVENT SHALL THE AUTHOR OR CONTRIBUTORS BE LIABLE
# FOR ANY DIRECT, INDIRECT, INCIDENTAL, SPECIAL, EXEMPLARY, OR CONSEQUENTIAL
# DAMAGES (INCLUDING, BUT NOT LIMITED TO, PROCUREMENT OF SUBSTITUTE GOODS
# OR SERVICES; LOSS OF USE, DATA, OR PROFITS; OR BUSINESS INTERRUPTION)
# HOWEVER CAUSED AND ON ANY THEORY OF LIABILITY, WHETHER IN CONTRACT, STRICT
# LIABILITY, OR TORT (INCLUDING NEGLIGENCE OR OTHERWISE) ARISING IN ANY WAY
# OUT OF THE USE OF THIS SOFTWARE, EVEN IF ADVISED OF THE POSSIBILITY OF
# SUCH DAMAGE.
#
# $Id$

PKGNAME=	rtpproxy
PKGFILES=	GNUmakefile Makefile README extractaudio makeann \
		  rtpproxy.init rtpproxy.sh udp_storm ${SRCS:Nconfig[.]h}

.if !defined(RTPP_DEBUG)
PROG=	rtpproxy
CLEANFILES+=	rtpproxy_debug
LIBSIPLOG=	siplog
.else
PROG=	rtpproxy_debug
CLEANFILES+=	rtpproxy
DEBUG_FLAGS=	-g3 -O0 -DRTPP_DEBUG -include rtpp_memdeb.h
LDADD+=		-static
SRCS+=		${SRCS_DEBUG}
LIBSIPLOG=	siplog_debug
.endif

SRCS+=	main.c rtp_server.c rtp_server.h rtpp_defines.h \
	rtpp_record.c rtpp_record.h rtpp_session.h rtpp_util.c \
	rtpp_util.h rtpp_log.h rtp_resizer.c rtp_resizer.h rtp.c \
	rtp.h rtpp_session.c rtpp_command.c rtpp_command.h \
	rtpp_network.c rtpp_network.h rtpp_log.c rtpp_notify.c \
	rtpp_notify.h rtpp_command_async.h rtpp_command_async.c \
	config.h rtpp_proc_async.c rtpp_proc_async.h rtpp_proc.h \
	rtpp_proc.c rtpp_version.h rtpp_math.c rtpp_math.h rtpp_wi.c \
	rtpp_wi.h rtpp_wi_private.h rtpp_queue.c rtpp_queue.h \
	rtpp_netio_async.c rtpp_netio_async.h rtpp_record_private.h \
	rtpp_command_parse.c rtpp_command_parse.h rtpp_command_copy.c \
	rtpp_command_copy.h rtpp_command_ul.c rtpp_command_ul.h \
	rtpp_hash_table.c rtpp_hash_table.h rtpp_types.h \
	rtpp_pcache.c rtpp_pcache.h config_pp.h rtpp_stats.c \
	rtpp_stats.h rtpp_cfg_stable.h rtpp_command_stats.h \
	rtpp_command_stats.c config_std.h rtp_info.h \
	rtpp_command_private.h rtpp_controlfd.h rtpp_controlfd.c \
	rtpp_list.h rtpp_command_stream.h rtpp_command_stream.c \
	rtpp_timed.c rtpp_timed.h rtpp_analyzer.c rtpp_analyzer.h \
	rtp_analyze.c rtp_analyze.h rtpp_command_query.c rtpp_command_query.h \
	rtpp_pearson.c rtpp_pearson.h rtpp_refcnt.c rtpp_refcnt.h \
	rtpp_command_rcache.c rtpp_command_rcache.h \
	rtpp_tnotify_set.c rtpp_tnotify_set.h rtpp_tnotify_tgt.h \
<<<<<<< HEAD
	rtp_packet.h rtpp_sessinfo.c rtpp_sessinfo.h
=======
	rtp_packet.h rtpp_pthread.c rtpp_pthread.h rtpp_time.h rtpp_time.c
>>>>>>> 956a1dc0

SRCS_DEBUG=	rtpp_memdeb.c rtpp_memdeb.h rtpp_memdeb_internal.h \
                rtpp_memdeb_stats.h rtpp_memdeb_test.c
MAN1=

WARNS?=	2

LOCALBASE?=	/usr/local
BINDIR?=	${LOCALBASE}/bin

CFLAGS+=	-I../siplog -I${LOCALBASE}/include
LDADD+=	-L../siplog -L${LOCALBASE}/lib -l${LIBSIPLOG} -lpthread -lm

cleantabs:
	perl -pi -e 's|        |\t|g' ${SRCS}

TSTAMP!=	date "+%Y%m%d%H%M%S"
GIT_BRANCH!=	sh -c "git branch | grep '^[*]' | awk '{print \$$2}'"
.if ${GIT_BRANCH} == "master"
RTPP_SW_VERSION=	${TSTAMP}
.else
RTPP_SW_VERSION=	${TSTAMP}_${GIT_BRANCH}
.endif

CLEANFILES+=	config.h

config.h: config_std.h
	cp ${.ALLSRC} ${.TARGET}

distribution: clean
	echo '#define RTPP_SW_VERSION "'rel.${RTPP_SW_VERSION}'"' > rtpp_version.h
	git commit -m "Update to rel.${RTPP_SW_VERSION}" rtpp_version.h
	git push origin ${GIT_BRANCH}
	tar cvfy /tmp/${PKGNAME}-sippy-${RTPP_SW_VERSION}.tbz2 ${PKGFILES}
	scp /tmp/${PKGNAME}-sippy-${RTPP_SW_VERSION}.tbz2 sobomax@download.sippysoft.com:/usr/local/www/data/rtpproxy/
	git tag rel.${RTPP_SW_VERSION}
	git push origin rel.${RTPP_SW_VERSION}

includepolice:
	for file in ${SRCS}; do \
	  SMAKE="${MAKE}" SMAKEFLAGS="-f ../mk/Makefile" python ../misc/includepolice.py $${file} || sleep 5; \
	done

.include <bsd.prog.mk><|MERGE_RESOLUTION|>--- conflicted
+++ resolved
@@ -65,11 +65,8 @@
 	rtpp_pearson.c rtpp_pearson.h rtpp_refcnt.c rtpp_refcnt.h \
 	rtpp_command_rcache.c rtpp_command_rcache.h \
 	rtpp_tnotify_set.c rtpp_tnotify_set.h rtpp_tnotify_tgt.h \
-<<<<<<< HEAD
-	rtp_packet.h rtpp_sessinfo.c rtpp_sessinfo.h
-=======
-	rtp_packet.h rtpp_pthread.c rtpp_pthread.h rtpp_time.h rtpp_time.c
->>>>>>> 956a1dc0
+	rtp_packet.h rtpp_pthread.c rtpp_pthread.h rtpp_time.h rtpp_time.c \
+	rtpp_sessinfo.c rtpp_sessinfo.h
 
 SRCS_DEBUG=	rtpp_memdeb.c rtpp_memdeb.h rtpp_memdeb_internal.h \
                 rtpp_memdeb_stats.h rtpp_memdeb_test.c
