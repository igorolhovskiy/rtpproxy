#!/usr/local/bin/python
#
# Copyright (c) 2003-2005 Maxim Sobolev. All rights reserved.
# Copyright (c) 2006-2007 Sippy Software, Inc. All rights reserved.
#
# This file is part of SIPPY, a free RFC3261 SIP stack and B2BUA.
#
# SIPPY is free software; you can redistribute it and/or modify
# it under the terms of the GNU General Public License as published by
# the Free Software Foundation; either version 2 of the License, or
# (at your option) any later version.
#
# For a license to use the SIPPY software under conditions
# other than those described here, or to purchase support for this
# software, please contact Sippy Software, Inc. by e-mail at the
# following addresses: sales@sippysoft.com.
#
# SIPPY is distributed in the hope that it will be useful,
# but WITHOUT ANY WARRANTY; without even the implied warranty of
# MERCHANTABILITY or FITNESS FOR A PARTICULAR PURPOSE.  See the
# GNU General Public License for more details.
#
# You should have received a copy of the GNU General Public License
# along with this program; if not, write to the Free Software
# Foundation, Inc., 59 Temple Place, Suite 330, Boston, MA  02111-1307  USA.

#import sys
#sys.path.append('..')

from sippy.Timeout import Timeout
from sippy.Signal import Signal
from sippy.SipFrom import SipFrom
from sippy.SipTo import SipTo
from sippy.SipCiscoGUID import SipCiscoGUID
from sippy.UA import UA
from sippy.CCEvents import CCEventRing, CCEventConnect, CCEventDisconnect, CCEventTry, CCEventUpdate, CCEventFail
from sippy.UasStateTrying import UasStateTrying
from sippy.UasStateRinging import UasStateRinging
from sippy.UaStateDead import UaStateDead
from sippy.SipConf import SipConf
from sippy.SipHeader import SipHeader
from sippy.IVoiSysAuthorisation import IVoiSysAuthorisation
from sippy.RadiusAccounting import RadiusAccounting
from sippy.FakeAccounting import FakeAccounting
from sippy.SipLogger import SipLogger
from sippy.Rtp_proxy_session import Rtp_proxy_session
from sippy.Rtp_proxy_client import Rtp_proxy_client
from signal import SIGHUP, SIGPROF, SIGUSR1, SIGUSR2
from twisted.internet import reactor
from urllib import unquote
from sippy.Cli_server_local import Cli_server_local
from sippy.SipTransactionManager import SipTransactionManager
from sippy.SipCallId import SipCallId
from sippy.StatefulProxy import StatefulProxy
from sippy.misc import daemonize
import gc, getopt, os, sys
from re import sub
from time import time
from urllib import quote
from hashlib import md5
from sippy.MyConfigParser import MyConfigParser
from sippy.SipAddress import SipAddress

def re_replace(ptrn, s):
    s = s.split('#', 1)[0]
    ptrn = ptrn.split('/')
    while len(ptrn) > 0:
        op, p, r, mod = ptrn[:4]
        mod = mod.strip()
        if len(mod) > 0 and mod[0] != ';':
            ptrn[3] = mod[1:]
            mod = mod[0].lower()
        else:
            ptrn[3] = mod
        if 'g' in mod:
            s = sub(p, r, s)
        else:
            s = sub(p, r, s, 1)
        if len(ptrn) == 4 and ptrn[3] == '':
            break
        ptrn = ptrn[3:]
    return s

class CCStateIdle(object):
    sname = 'Idle'
class CCStateWaitRoute(object):
    sname = 'WaitRoute'
class CCStateARComplete(object):
    sname = 'ARComplete'
class CCStateConnected(object):
    sname = 'Connected'
class CCStateDead(object):
    sname = 'Dead'
class CCStateDisconnecting(object):
    sname = 'Disconnecting'

class CallController(object):
    id = 1
    uaA = None
    uaO = None
    state = None
    cId = None
    cld = None
    eTry = None
    routes = None
    remote_ip = None
    source = None
    acctA = None
    acctO = None
    global_config = None
    rtp_proxy_session = None
    huntstop_scodes = None
    pass_headers = None
    auth_proc = None
    proxied = False
    challenge = None

    def __init__(self, remote_ip, source, global_config, pass_headers):
        self.id = CallController.id
        CallController.id += 1
        self.global_config = global_config
        self.uaA = UA(self.global_config, event_cb = self.recvEvent, conn_cbs = (self.aConn,), disc_cbs = (self.aDisc,), \
          fail_cbs = (self.aDisc,), dead_cbs = (self.aDead,))
        self.uaA.kaInterval = self.global_config['keepalive_ans']
        self.state = CCStateIdle
        self.uaO = None
        self.routes = []
        self.remote_ip = remote_ip
        self.source = source
        self.pass_headers = pass_headers

    def recvEvent(self, event, ua):
        if ua == self.uaA:
            if self.state == CCStateIdle:
                if not isinstance(event, CCEventTry):
                    # Some weird event received
                    self.uaA.recvEvent(CCEventDisconnect(rtime = event.rtime))
                    return
                self.cId, cGUID, self.cli, self.cld, body, auth, self.caller_name = event.getData()
                self.cGUID = cGUID.hexForm()
                if self.cld == None:
                    self.uaA.recvEvent(CCEventFail((500, 'Internal Server Error (1)'), rtime = event.rtime))
                    self.state = CCStateDead
                    return
                if body == None:
                    self.uaA.recvEvent(CCEventFail((500, 'Body-less INVITE is not supported'), rtime = event.rtime))
                    self.state = CCStateDead
                    return
                if auth != None and (auth.username == None or len(auth.username) == 0):
                    self.uaA.recvEvent(CCEventFail((403, 'Auth Broken'), rtime = event.rtime))
                    self.state = CCStateDead
                    return
                if self.global_config.has_key('_allowed_pts'):
                    try:
                        body.parse()
                    except:
                        self.uaA.recvEvent(CCEventFail((400, 'Malformed SDP Body'), rtime = event.rtime))
                        self.state = CCStateDead
                        return
                    allowed_pts = self.global_config['_allowed_pts']
                    mbody = body.content.sections[0].m_header
                    if mbody.transport.lower() == 'rtp/avp':
                        mbody.formats = [x for x in mbody.formats if x in allowed_pts]
                        if len(mbody.formats) == 0:
                            self.uaA.recvEvent(CCEventFail((488, 'Not Acceptable Here')))
                            self.state = CCStateDead
                            return
                if self.cld.startswith('nat-'):
                    self.cld = self.cld[4:]
                    body.content += 'a=nated:yes\r\n'
                    event.data = (self.cId, cGUID, self.cli, self.cld, body, auth, self.caller_name)
                if self.global_config.has_key('static_tr_in'):
                    self.cld = re_replace(self.global_config['static_tr_in'], self.cld)
                    event.data = (self.cId, cGUID, self.cli, self.cld, body, auth, self.caller_name)
                if self.global_config.has_key('_rtp_proxy_clients'):
                    self.rtp_proxy_session = Rtp_proxy_session(self.global_config, call_id = self.cId, \
                      notify_socket = global_config['b2bua_socket'], \
                      notify_tag = quote('r %s' % str(self.id)))
                    self.rtp_proxy_session.callee_raddress = (self.remote_ip, 5060)
                self.eTry = event
                self.state = CCStateWaitRoute
                if not self.global_config['auth_enable']:
                    self.username = self.remote_ip
                    if self.charge_info != None:
                        cinfo = SipAddress(self.charge_info.body)
                        self.cli = cinfo.url.username
                    self.rDone((None, None, None, None), None)
                elif auth == None or auth.username == None or len(auth.username) == 0:
                    self.username = self.remote_ip
                    self.rDone(('', '', self.source, 'sip.pennytel.com', False), None)
                else:
                    self.username = auth.username
                    self.global_config['_radius_client'].do_auth(auth.username, self.rDone, auth)
                return
            if self.state not in (CCStateARComplete, CCStateConnected, CCStateDisconnecting) or self.uaO == None:
                return
            self.uaO.recvEvent(event)
        else:
            if (isinstance(event, CCEventFail) or isinstance(event, CCEventDisconnect)) and self.state == CCStateARComplete and \
              (isinstance(self.uaA.state, UasStateTrying) or isinstance(self.uaA.state, UasStateRinging)) and len(self.routes) > 0:
                if isinstance(event, CCEventFail):
                    code = event.getData()[0]
                else:
                    code = None
                if code == None or code not in self.huntstop_scodes:
                    self.placeOriginate(self.routes.pop(0))
                    return
            self.uaA.recvEvent(event)

    def rDone(self, result, auth):
        # Check that we got necessary result from Radius
        if result == None:
            if isinstance(self.uaA.state, UasStateTrying):
                if self.challenge != None:
                    event = CCEventFail((401, 'Unauthorized'))
                    event.extra_header = self.challenge
                else:
                    event = CCEventFail((403, 'Auth Failed'))
                self.uaA.recvEvent(event)
                self.state = CCStateDead
            return
        password_in, password_out, outbound_proxy, domain, use_rtp = result
        if auth != None and not auth.verify(password_in, 'INVITE'):
            if isinstance(self.uaA.state, UasStateTrying):
                event = CCEventFail((403, 'Auth Failed'))
                self.uaA.recvEvent(event)
                self.state = CCStateDead
            return
<<<<<<< HEAD
        routing = ((domain, 'op=%s:%d' % outbound_proxy, 'auth=%s:%s' % (self.username, password_out), \
          'rtpp=%d' % use_rtp),)
=======
>>>>>>> 50351e26
        if self.global_config['acct_enable']:
            self.acctA = RadiusAccounting(self.global_config, 'answer', \
              send_start = self.global_config['start_acct_enable'], lperiod = \
              self.global_config.getdefault('alive_acct_int', None))
            self.acctA.ms_precision = self.global_config.getdefault('precise_acct', False)
            self.acctA.setParams(self.username, self.cli, self.cld, self.cGUID, self.cId, self.remote_ip)
        else:
            self.acctA = FakeAccounting()
        # Check that uaA is still in a valid state, send acct stop
        if not isinstance(self.uaA.state, UasStateTrying):
            self.acctA.disc(self.uaA, time(), 'caller')
            return
        global_credit_time = None
        if not self.global_config.has_key('static_route'):
            routing = ((domain, 'op=%s:%d' % outbound_proxy, 'auth=%s:%s' % (self.username, password_out)),)
        else:
            routing = [self.global_config['static_route'].split(';')]
        rnum = 0
        for route in routing:
            rnum += 1
            if route[0].find('@') != -1:
                cld, host = route[0].split('@')
                if len(cld) == 0:
                    # Allow CLD to be forcefully removed by sending `Routing:@host' entry,
                    # as opposed to the Routing:host, which means that CLD should be obtained
                    # from the incoming call leg.
                    cld = None
            else:
                cld = self.cld
                host = route[0]
            credit_time = global_credit_time
            expires = None
            no_progress_expires = None
            forward_on_fail = False
            user = None
            passw = None
            cli = self.cli
            parameters = {}
            parameters['extra_headers'] = self.pass_headers[:]
            for a, v in [x.split('=') for x in route[1:]]:
                if a == 'credit-time':
                    credit_time = int(v)
                    if credit_time < 0:
                        credit_time = None
                elif a == 'expires':
                    expires = int(v)
                    if expires < 0:
                        expires = None
                elif a == 'hs_scodes':
                    parameters['huntstop_scodes'] = tuple([int(x) for x in v.split(',') if len(x.strip()) > 0])
                elif a == 'np_expires':
                    no_progress_expires = int(v)
                    if no_progress_expires < 0:
                        no_progress_expires = None
                elif a == 'forward_on_fail':
                    forward_on_fail = True
                elif a == 'auth':
                    user, passw = v.split(':', 1)
                elif a == 'cli':
                    cli = v
                    if len(cli) == 0:
                        cli = None
                elif a == 'cnam':
                    caller_name = unquote(v)
                    if len(caller_name) == 0:
                        caller_name = None
                    parameters['caller_name'] = caller_name
                elif a == 'ash':
                    ash = SipHeader(unquote(v))
                    parameters['extra_headers'].append(ash)
                elif a == 'rtpp':
                    parameters['rtpp'] = (int(v) != 0)
                elif a == 'gt':
                    timeout, skip = v.split(',', 1)
                    parameters['group_timeout'] = (int(timeout), rnum + int(skip))
                elif a == 'op':
                    host_port = v.split(':', 1)
                    if len(host_port) == 1:
                        parameters['outbound_proxy'] = (v, 5060)
                    else:
                        parameters['outbound_proxy'] = (host_port[0], int(host_port[1]))
                else:
                    parameters[a] = v
            if self.global_config.has_key('max_credit_time'):
                if credit_time == None or credit_time > self.global_config['max_credit_time']:
                    credit_time = self.global_config['max_credit_time']
            if credit_time == 0 or expires == 0:
                continue
            self.routes.append((rnum, host, cld, credit_time, expires, no_progress_expires, forward_on_fail, user, \
              passw, cli, parameters))
            #print 'Got route:', host, cld
        if len(self.routes) == 0:
            self.uaA.recvEvent(CCEventFail((500, 'Internal Server Error (3)')))
            self.state = CCStateDead
            return
        self.state = CCStateARComplete
        self.placeOriginate(self.routes.pop(0))

    def placeOriginate(self, args):
        cId, cGUID, cli, cld, body, auth, caller_name = self.eTry.getData()
        rnum, host, cld, credit_time, expires, no_progress_expires, forward_on_fail, user, passw, cli, \
          parameters = args
        self.huntstop_scodes = parameters.get('huntstop_scodes', ())
        if self.global_config.has_key('static_tr_out'):
            cld = re_replace(self.global_config['static_tr_out'], cld)
        if host == 'sip-ua':
            host = self.source[0]
            port = self.source[1]
        else:
            if host.startswith('['):
                # IPv6
                host = host.split(']', 1)
                port = host[1].split(':', 1)
                host = host[0] + ']'
                if len(port) > 1:
                    port = int(port[1])
                else:
                    port = SipConf.default_port
            else:
                # IPv4
                host = host.split(':', 1)
                if len(host) > 1:
                    port = int(host[1])
                else:
                    port = SipConf.default_port
                host = host[0]
        if self.source == parameters.get('outbound_proxy', None):
            host, port_cld = cld.split('__', 1)
            port, cld = port_cld.split('_', 1)
            host = host.replace('_', '.')
            port = int(port)
        if not forward_on_fail and self.global_config['acct_enable']:
            self.acctO = RadiusAccounting(self.global_config, 'originate', \
              send_start = self.global_config['start_acct_enable'], lperiod = \
              self.global_config.getdefault('alive_acct_int', None))
            self.acctO.ms_precision = self.global_config.getdefault('precise_acct', False)
            self.acctO.setParams(parameters.get('bill-to', self.username), parameters.get('bill-cli', cli), \
              parameters.get('bill-cld', cld), self.cGUID, self.cId, host)
        else:
            self.acctO = None
        self.acctA.credit_time = credit_time
        conn_handlers = [self.oConn]
        disc_handlers = []
        if not forward_on_fail and self.global_config['acct_enable']:
            disc_handlers.append(self.acctO.disc)
        self.uaO = UA(self.global_config, self.recvEvent, user, passw, (host, port), credit_time, tuple(conn_handlers), \
          tuple(disc_handlers), tuple(disc_handlers), dead_cbs = (self.oDead,), expire_time = expires, \
          no_progress_time = no_progress_expires, extra_headers = parameters.get('extra_headers', None))
        if self.source != parameters.get('outbound_proxy', None):
            self.uaO.outbound_proxy = parameters.get('outbound_proxy', None)
        if self.rtp_proxy_session != None and parameters.get('rtpp', True):
            self.uaO.on_local_sdp_change = self.rtp_proxy_session.on_caller_sdp_change
            self.uaO.on_remote_sdp_change = self.rtp_proxy_session.on_callee_sdp_change
            self.rtp_proxy_session.caller_raddress = (host, port)
            body = body.getCopy()
            #body.content += 'a=nortpproxy:yes\r\n'
            self.proxied = True
        self.uaO.kaInterval = self.global_config['keepalive_orig']
        if parameters.has_key('group_timeout'):
            timeout, skipto = parameters['group_timeout']
            Timeout(self.group_expires, timeout, 1, skipto)
        if self.global_config.getdefault('hide_call_id', False):
            cId = SipCallId(md5(str(cId)).hexdigest() + ('-b2b_%d' % rnum))
        else:
            cId += '-b2b_%d' % rnum
        event = CCEventTry((cId, None, cli, cld, body, auth, \
          parameters.get('caller_name', self.caller_name)))
        event.reason = self.eTry.reason
        self.uaO.recvEvent(event)

    def disconnect(self, rtime = None):
        self.uaA.disconnect(rtime = rtime)

    def oConn(self, ua, rtime, origin):
        if self.acctO != None:
            self.acctO.conn(ua, rtime, origin)

    def aConn(self, ua, rtime, origin):
        self.state = CCStateConnected
        self.acctA.conn(ua, rtime, origin)

    def aDisc(self, ua, rtime, origin, result = 0):
        if self.state == CCStateWaitRoute and self.auth_proc != None:
            self.auth_proc.cancel()
            self.auth_proc = None
        if self.uaO != None and self.state != CCStateDead:
            self.state = CCStateDisconnecting
        else:
            self.state = CCStateDead
        if self.acctA != None:
            self.acctA.disc(ua, rtime, origin, result)
        self.rtp_proxy_session = None

    def aDead(self, ua):
        if (self.uaO == None or isinstance(self.uaO.state, UaStateDead)):
            if self.global_config['_cmap'].debug_mode:
                print 'garbadge collecting', self
            self.acctA = None
            self.acctO = None
            self.global_config['_cmap'].ccmap.remove(self)

    def oDead(self, ua):
        if ua == self.uaO and isinstance(self.uaA.state, UaStateDead):
            if self.global_config['_cmap'].debug_mode:
                print 'garbadge collecting', self
            self.acctA = None
            self.acctO = None
            self.global_config['_cmap'].ccmap.remove(self)

    def group_expires(self, skipto):
        if self.state != CCStateARComplete or len(self.routes) == 0 or self.routes[0][0] > skipto or \
          (not isinstance(self.uaA.state, UasStateTrying) and not isinstance(self.uaA.state, UasStateRinging)):
            return
        # When the last group in the list has timeouted don't disconnect
        # the current attempt forcefully. Instead, make sure that if the
        # current originate call leg fails no more routes will be
        # processed.
        if skipto == self.routes[-1][0] + 1:
            self.routes = []
            return
        while self.routes[0][0] != skipto:
            self.routes.pop(0)
        self.uaO.disconnect()

class CallMap(object):
    ccmap = None
    el = None
    debug_mode = False
    safe_restart = False
    global_config = None
    proxy = None
    #rc1 = None
    #rc2 = None

    def __init__(self, global_config):
        self.global_config = global_config
        self.ccmap = []
        self.el = Timeout(self.GClector, 60, -1)
        Signal(SIGHUP, self.discAll, SIGHUP)
        Signal(SIGUSR2, self.toggleDebug, SIGUSR2)
        Signal(SIGPROF, self.safeRestart, SIGPROF)
        #gc.disable()
        #gc.set_debug(gc.DEBUG_STATS)
        #gc.set_threshold(0)
        #print gc.collect()

    def recvRequest(self, req):
        if req.getHFBody('to').getTag() != None:
            if req.getMethod() == 'NOTIFY':
                return self.proxy.recvRequestDial(req)
            # Request within dialog, but no such dialog
            return (req.genResponse(481, 'Call Leg/Transaction Does Not Exist'), None, None)
        if req.getMethod() == 'INVITE':
            # New dialog
            if req.countHFs('via') > 1:
                via = req.getHFBody('via', 1)
            else:
                via = req.getHFBody('via', 0)
            remote_ip = via.getTAddr()[0]
            source = req.getSource()

            # First check if request comes from IP that
            # we want to accept our traffic from
            #if self.global_config.has_key('_accept_ips') and \
            #  not source[0] in self.global_config['_accept_ips']:
            #    resp = req.genResponse(403, 'Forbidden')
            #    return (resp, None, None)

            challenge = None
            if self.global_config['auth_enable'] and \
              not source[0] in self.global_config['_accept_ips']:
                # Prepare challenge if no authorization header is present.
                # Depending on configuration, we might try remote ip auth
                # first and then challenge it or challenge immediately.
                if self.global_config['digest_auth'] and \
                  req.countHFs('authorization') == 0:
                    challenge = SipHeader(name = 'www-authenticate')
                    challenge.getBody().realm = req.getRURI().host
                    resp = req.genResponse(401, 'Unauthorized')
                    resp.appendHeader(challenge)
                    return (resp, None, None)

            pass_headers = []
            for header in self.global_config['_pass_headers']:
                hfs = req.getHFs(header)
                if len(hfs) > 0:
                    pass_headers.extend(hfs)
            cc = CallController(remote_ip, source, self.global_config, pass_headers)
            if req.countHFs('p-charge-info') > 0:
                cc.charge_info = req.getHFBody('p-charge-info')
            else:
                cc.charge_info = None
            cc.challenge = challenge
            rval = cc.uaA.recvRequest(req)
            self.ccmap.append(cc)
            return rval
        if self.proxy != None and req.getMethod() in ('REGISTER', 'SUBSCRIBE'):
            return self.proxy.recvRequest(req)
        if req.getMethod() in ('NOTIFY', 'PING', 'OPTIONS'):
            # Whynot?
            return (req.genResponse(200, 'OK'), None, None)
        return (req.genResponse(501, 'Not Implemented'), None, None)

    def discAll(self, signum = None):
        if signum != None:
            print 'Signal %d received, disconnecting all calls' % signum
        for cc in tuple(self.ccmap):
            cc.disconnect()

    def toggleDebug(self, signum):
        if self.debug_mode:
            print 'Signal %d received, toggling extra debug output off' % signum
        else:
            print 'Signal %d received, toggling extra debug output on' % signum
        self.debug_mode = not self.debug_mode

    def safeRestart(self, signum):
        print 'Signal %d received, scheduling safe restart' % signum
        self.safe_restart = True

    def GClector(self):
        print 'GC is invoked, %d calls in map' % len(self.ccmap)
        if self.debug_mode:
            print self.global_config['_sip_tm'].tclient, self.global_config['_sip_tm'].tserver
            for cc in tuple(self.ccmap):
                try:
                    print cc.uaA.state, cc.uaO.state
                except AttributeError:
                    print None
        else:
            print '%d client, %d server transactions in memory' % \
              (len(self.global_config['_sip_tm'].tclient), len(self.global_config['_sip_tm'].tserver))
        if self.safe_restart:
            if len(self.ccmap) == 0:
                self.global_config['_sip_tm'].userv.close()
                os.chdir(self.global_config['_orig_cwd'])
                argv = [sys.executable,]
                argv.extend(self.global_config['_orig_argv'])
                os.execv(sys.executable, argv)
                # Should not reach this point!
            self.el.ival = 1
        #print gc.collect()
        if len(gc.garbage) > 0:
            print gc.garbage

    def recvCommand(self, clim, cmd):
        args = cmd.split()
        cmd = args.pop(0).lower()
        if cmd == 'q':
            clim.close()
            return False
        if cmd == 'l':
            res = 'In-memory calls:\n'
            total = 0
            for cc in self.ccmap:
                res += '%s: %s (' % (cc.cId, cc.state.sname)
                if cc.uaA != None:
                    res += '%s %s:%d %s %s -> ' % (cc.uaA.state, cc.uaA.getRAddr0()[0], \
                      cc.uaA.getRAddr0()[1], cc.uaA.getCLD(), cc.uaA.getCLI())
                else:
                    res += 'N/A -> '
                if cc.uaO != None:
                    res += '%s %s:%d %s %s)\n' % (cc.uaO.state, cc.uaO.getRAddr0()[0], \
                      cc.uaO.getRAddr0()[1], cc.uaO.getCLI(), cc.uaO.getCLD())
                else:
                    res += 'N/A)\n'
                total += 1
            res += 'Total: %d\n' % total
            clim.send(res)
            return False
        if cmd == 'd':
            if len(args) != 1:
                clim.send('ERROR: syntax error: d <call-id>\n')
                return False
            if args[0] == '*':
                self.discAll()
                clim.send('OK\n')
                return False
            dlist = [x for x in self.ccmap if str(x.cId) == args[0]]
            if len(dlist) == 0:
                clim.send('ERROR: no call with id of %s has been found\n' % args[0])
                return False
            for cc in dlist:
                cc.disconnect()
            clim.send('OK\n')
            return False
        if cmd == 'r':
            if len(args) != 1:
                clim.send('ERROR: syntax error: r [<id>]\n')
                return False
            idx = int(args[0])
            dlist = [x for x in self.ccmap if x.id == idx]
            if len(dlist) == 0:
                clim.send('ERROR: no call with id of %d has been found\n' % idx)
                return False
            for cc in dlist:
                if cc.state == CCStateConnected and cc.proxied:
                    cc.disconnect(time() - 60)
            clim.send('OK\n')
            return False
        clim.send('ERROR: unknown command\n')
        return False

def reopen(signum, logfile):
    print 'Signal %d received, reopening logs' % signum
    fd = os.open(logfile, os.O_WRONLY | os.O_CREAT | os.O_APPEND)
    os.dup2(fd, sys.__stdout__.fileno())
    os.dup2(fd, sys.__stderr__.fileno())
    os.close(fd)

def usage(global_config, brief = False):
    print 'usage: b2bua.py [--option1=value1] [--option2=value2] ... [--optionN==valueN]'
    if not brief:
        print '\navailable options:\n'
        global_config.options_help()
    sys.exit(1)

if __name__ == '__main__':
    global_config = MyConfigParser()
    global_config['digest_auth'] = True
    global_config['start_acct_enable'] = False
    global_config['keepalive_ans'] = 0
    global_config['keepalive_orig'] = 0
    global_config['auth_enable'] = True
    global_config['acct_enable'] = True
    global_config['_pass_headers'] = []
    global_config['_orig_argv'] = sys.argv[:]
    global_config['_orig_cwd'] = os.getcwd()
    try:
        opts, args = getopt.getopt(sys.argv[1:], 'fDl:p:d:P:L:s:a:t:T:k:m:A:ur:F:R:h:c:M:HC:W:',
          global_config.get_longopts())
    except getopt.GetoptError:
        usage(global_config)
    global_config['foreground'] = False
    global_config['pidfile'] = '/var/run/b2bua.pid'
    global_config['logfile'] = '/var/log/b2bua.log'
    global_config['b2bua_socket'] = '/var/run/b2bua.sock'
    global_config['_sip_address'] = SipConf.my_address
    global_config['_sip_port'] = SipConf.my_port
    rtp_proxy_clients = []
    writeconf = None
    for o, a in opts:
        if o == '-f':
            global_config['foreground'] = True
            continue
        if o == '-l':
            global_config.check_and_set('sip_address', a)
            continue
        if o == '-p':
            global_config.check_and_set('sip_port', a)
            continue
        if o == '-P':
            global_config.check_and_set('pidfile', a)
            continue
        if o == '-L':
            global_config.check_and_set('logfile', a)
            continue
        if o == '-s':
            global_config.check_and_set('static_route', a)
            continue
        if o == '-a':
            global_config.check_and_set('accept_ips', a)
            continue
        if o == '-D':
            global_config['digest_auth'] = False
            continue
        if o == '-A':
            acct_level = int(a.strip())
            if acct_level == 0:
                global_config['acct_enable'] = False
                global_config['start_acct_enable'] = False
            elif acct_level == 1:
                global_config['acct_enable'] = True
                global_config['start_acct_enable'] = False
            elif acct_level == 2:
                global_config['acct_enable'] = True
                global_config['start_acct_enable'] = True
            else:
                sys.__stderr__.write('ERROR: -A argument not in the range 0-2\n')
                usage(global_config, True)
            continue
        if o == '-t':
            global_config.check_and_set('static_tr_in', a)
            continue
        if o == '-T':
            global_config.check_and_set('static_tr_out', a)
            continue
        if o == '-k':
            ka_level = int(a.strip())
            if ka_level == 0:
                pass
            elif ka_level == 1:
                global_config['keepalive_ans'] = 32
            elif ka_level == 2:
                global_config['keepalive_orig'] = 32
            elif ka_level == 3:
                global_config['keepalive_ans'] = 32
                global_config['keepalive_orig'] = 32
            else:
                sys.__stderr__.write('ERROR: -k argument not in the range 0-3\n')
                usage(global_config, True)
        if o == '-m':
            global_config.check_and_set('max_credit_time', a)
            continue
        if o == '-u':
            global_config['auth_enable'] = False
            continue
        if o == '-r':
            global_config.check_and_set('rtp_proxy_client', a)
            continue
        if o == '-F':
            global_config.check_and_set('allowed_pts', a)
            continue
        if o == '-R':
            global_config.check_and_set('radiusclient.conf', a)
            continue
        if o == '-h':
            for a in a.split(','):
                global_config.check_and_set('pass_header', a)
            continue
        if o == '-c':
            global_config.check_and_set('b2bua_socket', a)
            continue
        if o == '-M':
            global_config.check_and_set('max_radiusclients', a)
            continue
        if o == '-H':
            global_config['hide_call_id'] = True
            continue
        if o in ('-C', '--config'):
            global_config.read(a.strip())
            continue
        if o.startswith('--'):
            global_config.check_and_set(o[2:], a)
            continue
        if o == '-W':
            writeconf = a.strip()
            continue

    if global_config.has_key('_rtp_proxy_clients'):
        for a in global_config['_rtp_proxy_clients']:
            if a.startswith('udp:'):
                a = a.split(':', 2)
                if len(a) == 2:
                    rtp_proxy_address = (a[1], 22222)
                else:
                    rtp_proxy_address = (a[1], int(a[2]))
                rtp_proxy_clients.append(rtp_proxy_address)
            else:
                rtp_proxy_clients.append(a)

    if not global_config['auth_enable'] and not global_config.has_key('static_route'):
        sys.__stderr__.write('ERROR: static route should be specified when Radius auth is disabled\n')
        usage(global_config, True)

    if writeconf != None:
        global_config.write(open(writeconf, 'w'))

    if not global_config['foreground']:
        daemonize(logfile = global_config['logfile'])

    global_config['_sip_logger'] = SipLogger('b2bua')

    if len(rtp_proxy_clients) > 0:
        global_config['_rtp_proxy_clients'] = []
        for address in rtp_proxy_clients:
            global_config['_rtp_proxy_clients'].append(Rtp_proxy_client(global_config, address))

    if global_config['auth_enable'] or global_config['acct_enable']:
        global_config['_radius_client'] = IVoiSysAuthorisation(global_config)
    SipConf.my_uaname = 'Sippy B2BUA (RADIUS)'

    global_config['_cmap'] = CallMap(global_config)
    if global_config.has_key('sip_proxy'):
        host_port = global_config['sip_proxy'].split(':', 1)
        if len(host_port) == 1:
            global_config['_sip_proxy'] = (host_port[0], 5060)
        else:
            global_config['_sip_proxy'] = (host_port[0], int(host_port[1]))
        global_config['_cmap'].proxy = StatefulProxy(global_config, global_config['_sip_proxy'])

    global_config['_sip_tm'] = SipTransactionManager(global_config, global_config['_cmap'].recvRequest)
    global_config['_sip_tm'].nat_traversal = global_config.getdefault('nat_traversal', False)

    cmdfile = global_config['b2bua_socket']
    if cmdfile.startswith('unix:'):
        cmdfile = cmdfile[5:]
    cli_server = Cli_server_local(global_config['_cmap'].recvCommand, cmdfile)

    if not global_config['foreground']:
        file(global_config['pidfile'], 'w').write(str(os.getpid()) + '\n')
        Signal(SIGUSR1, reopen, SIGUSR1, global_config['logfile'])

    reactor.suggestThreadPoolSize(50)
    reactor.run(installSignalHandlers = True)<|MERGE_RESOLUTION|>--- conflicted
+++ resolved
@@ -226,11 +226,6 @@
                 self.uaA.recvEvent(event)
                 self.state = CCStateDead
             return
-<<<<<<< HEAD
-        routing = ((domain, 'op=%s:%d' % outbound_proxy, 'auth=%s:%s' % (self.username, password_out), \
-          'rtpp=%d' % use_rtp),)
-=======
->>>>>>> 50351e26
         if self.global_config['acct_enable']:
             self.acctA = RadiusAccounting(self.global_config, 'answer', \
               send_start = self.global_config['start_acct_enable'], lperiod = \
@@ -245,7 +240,8 @@
             return
         global_credit_time = None
         if not self.global_config.has_key('static_route'):
-            routing = ((domain, 'op=%s:%d' % outbound_proxy, 'auth=%s:%s' % (self.username, password_out)),)
+            routing = ((domain, 'op=%s:%d' % outbound_proxy, 'auth=%s:%s' % (self.username, password_out), \
+              'rtpp=%d' % use_rtp),)
         else:
             routing = [self.global_config['static_route'].split(';')]
         rnum = 0
