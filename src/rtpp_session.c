--- conflicted
+++ resolved
@@ -184,13 +184,8 @@
 
     session_time = getdtime() - sp->init_ts;
     /* Make sure structure is properly locked */
-<<<<<<< HEAD
-    assert(pthread_mutex_islocked(&cf->glock) == 1);
-    assert(pthread_mutex_islocked(&cf->sessinfo->lock) == 1);
-=======
-    assert(rtpp_mutex_islocked(&cf->glock) == 1);
-    assert(rtpp_mutex_islocked(&cf->sessinfo.lock) == 1);
->>>>>>> 956a1dc0
+    assert(rtpp_mutex_islocked(&cf->glock) == 1);
+    assert(rtpp_mutex_islocked(&cf->sessinfo->lock) == 1);
 
     rtpp_log_write(RTPP_LOG_INFO, sp->log, "RTP stats: %lu in from callee, %lu "
       "in from caller, %lu relayed, %lu dropped, %lu ignored", sp->pcount.npkts_in[0],
