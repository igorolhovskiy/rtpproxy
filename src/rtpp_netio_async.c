--- conflicted
+++ resolved
@@ -292,16 +292,10 @@
             }
             goto e0;
         }
-<<<<<<< HEAD
         rtpp_queue_setqlen(netio_cf->args[i].out_q, qlen);
-        CALL_SMETHOD(cf->stable->glog->rcnt, incref);
-        netio_cf->args[i].glog = cf->stable->glog;
-        netio_cf->args[i].dmode = cf->stable->dmode;
-=======
         CALL_SMETHOD(cfsp->glog->rcnt, incref);
         netio_cf->args[i].glog = cfsp->glog;
         netio_cf->args[i].dmode = cfsp->dmode;
->>>>>>> a88e6523
 #if RTPP_DEBUG_timers
         recfilter_init(&netio_cf->args[i].average_load, 0.9, 0.0, 0);
 #endif
