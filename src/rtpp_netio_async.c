--- conflicted
+++ resolved
@@ -104,10 +104,7 @@
                 n = sendto(wi->sock, wi->msg, wi->msg_len, wi->flags,
                   wi->sendto, wi->tolen);
                 send_errno = (n < 0) ? errno : 0;
-<<<<<<< HEAD
-=======
 #if RTPP_DEBUG_netio >= 1
->>>>>>> 34446d88
                 if (wi->debug != 0) {
                     char daddr[MAX_AP_STRBUF];
 
